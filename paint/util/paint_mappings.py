--- conflicted
+++ resolved
@@ -1,8 +1,4 @@
 # CSV columns
-<<<<<<< HEAD
-# must match the timestamp column in your CSV
-=======
->>>>>>> 7e4a54b6
 INTERNAL_NAME_INDEX = "InternalName"
 ID_INDEX = "Id"
 HELIOSTAT_ID = "HeliostatId"
@@ -33,13 +29,8 @@
 SUN_POSITION_NORTH = "SunPosN"
 SUN_POSITION_UP = "SunPosU"
 DATA_SET_AZIMUTH = "DataSet_Azimuth"
-<<<<<<< HEAD
-JUNE_DISTANCE = "Jun_Distance"  # "JuneDistance"
-DECEMBER_DISTANCE = "Dec_Distance"  # "DecemberDistance"
-=======
 JUNE_DISTANCE = "Jun_Distance"
 DECEMBER_DISTANCE = "Dec_Distance"
->>>>>>> 7e4a54b6
 DATETIME = "DateTime"
 SAVE_ID_INDEX = "Id"
 
