--- conflicted
+++ resolved
@@ -30,11 +30,8 @@
     "Flask",
     "pystac",
     "opencv-python",
-<<<<<<< HEAD
-    "waitress"
-=======
+    "waitress",
     "pyproj"
->>>>>>> 5c7679a4
 ]
 
 [project.optional-dependencies]
