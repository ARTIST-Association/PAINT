[build-system]
requires = ["hatchling"]
build-backend = "hatchling.build"

[project]
name = "paint"
version = "0.0.1"
authors = [
  { name="ARTIST Consortium", email="artist@lists.kit.edu" },
]
description = "A FAIR database for concentrating solar power plant data"
readme = "README.md"
requires-python = ">=3.8"
classifiers = [
    "Programming Language :: Python :: 3",
    "License :: OSI Approved :: MIT License",
    "Development Status :: 1 - Planning",
]
dependencies = [
    "numpy",
    "pandas",
    "torch",
    "matplotlib",
    "colorlog",
<<<<<<< HEAD
    "wetterdienst"
=======
    "pandas",
    "wetterdienst",
    "h5py",
    "seaborn"
>>>>>>> 894ba191
]

[project.optional-dependencies]
dev = [
    "pre-commit",
    "black",
    "ruff",
    "pytest",
    "pytest-cov",
    "sphinx-autoapi",
    "sphinx-rtd-theme",
    "sphinxcontrib-napoleon",
    "sphinxemoji",
]

[project.urls]
Homepage = "https://github.com/ARTIST-Association/PAINT"
Issues = "https://github.com/ARTIST-Association/PAINT/issues"

[tool.ruff]
# Exclude a variety of commonly ignored directories.
exclude = [
    ".bzr",
    ".direnv",
    ".eggs",
    ".git",
    ".git-rewrite",
    ".hg",
    ".ipynb_checkpoints",
    ".mypy_cache",
    ".nox",
    ".pants.d",
    ".pyenv",
    ".pytest_cache",
    ".pytype",
    ".ruff_cache",
    ".svn",
    ".tox",
    ".venv",
    ".vscode",
    "__pypackages__",
    "_build",
    "buck-out",
    "build",
    "dist",
    "node_modules",
    "site-packages",
    "venv",
]

# Same as Black.
line-length = 88
indent-width = 4

# Assume Python 3.8.
target-version = "py38"

[tool.ruff.lint]
# Enable Pyflakes (`F`) and a subset of the pycodestyle (`E`)  codes by default.
# Unlike Flake8, Ruff doesn't enable pycodestyle warnings (`W`) or
# McCabe complexity (`C901`) by default.
select = ["N", "E4", "E7", "E9", "F", "D"]
ignore = ["D100", "D104"]
# Enable import sorting
extend-select = ["I"]

# Allow fix for all enabled rules (when `--fix`) is provided.
fixable = ["ALL"]
unfixable = []

# Allow unused variables when underscore-prefixed.
dummy-variable-rgx = "^(_+|(_+[a-zA-Z0-9_]*[a-zA-Z0-9]+?))$"

[tool.ruff.format]
# Like Black, use double quotes for strings.
quote-style = "double"

# Like Black, indent with spaces, rather than tabs.
indent-style = "space"

# Like Black, respect magic trailing commas.
skip-magic-trailing-comma = false

# Like Black, automatically detect the appropriate line ending.
line-ending = "auto"

# Enable auto-formatting of code examples in docstrings. Markdown,
# reStructuredText code/literal blocks and doctests are all supported.
#
# This is currently disabled by default, but it is planned for this
# to be opt-out in the future.
docstring-code-format = false

# Set the line length limit used when formatting code snippets in
# docstrings.
#
# This only has an effect when the `docstring-code-format` setting is
# enabled.
docstring-code-line-length = "dynamic"

[tool.ruff.lint.pydocstyle]
convention = "numpy"

[tool.pytest.ini_options]
testpaths = [
    "tests",
]

[tool.coverage.run]
omit = []<|MERGE_RESOLUTION|>--- conflicted
+++ resolved
@@ -22,14 +22,9 @@
     "torch",
     "matplotlib",
     "colorlog",
-<<<<<<< HEAD
-    "wetterdienst"
-=======
-    "pandas",
     "wetterdienst",
     "h5py",
     "seaborn"
->>>>>>> 894ba191
 ]
 
 [project.optional-dependencies]
