--- conflicted
+++ resolved
@@ -1,11 +1,7 @@
 # Ignore the data folder and all its contents
 /data/
 /stac/
-<<<<<<< HEAD
-# Ignore all png files
-=======
 # Ignore file types
->>>>>>> 847f2de3
 *.png
 *.pdf
 *.csv
